--- conflicted
+++ resolved
@@ -1,6 +1,2 @@
 github "krzyzanowskim/CryptoSwift" ~> 1.4.0
-<<<<<<< HEAD
-github "daltoniam/Starscream" ~> 4.0.0
-=======
-github "daltoniam/Starscream" ~> 4.0.4
->>>>>>> 5103d87f
+github "daltoniam/Starscream" ~> 4.0.4
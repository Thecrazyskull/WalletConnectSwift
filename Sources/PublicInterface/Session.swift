//
//  Copyright © 2019 Gnosis Ltd. All rights reserved.
//

import Foundation

/// Each session is a communication channel between dApp and Wallet on dAppInfo.peerId topic
public struct Session: Codable {
    // TODO: handle protocol version
    public let url: WCURL
    public let dAppInfo: DAppInfo
    public var walletInfo: WalletInfo?

    public init(url: WCURL, dAppInfo: DAppInfo, walletInfo: WalletInfo?) {
        self.url = url
        self.dAppInfo = dAppInfo
        self.walletInfo = walletInfo
    }

    public struct DAppInfo: Codable, Equatable {
        public let peerId: String
        public let peerMeta: ClientMeta
        public let chainId: Int?
        public let approved: Bool?

        public init(peerId: String, peerMeta: ClientMeta, chainId: Int? = nil, approved: Bool? = nil) {
            self.peerId = peerId
            self.peerMeta = peerMeta
            self.chainId = chainId
            self.approved = approved
        }

        func with(approved: Bool) -> DAppInfo {
            return DAppInfo(peerId: self.peerId,
                            peerMeta: self.peerMeta,
                            chainId: self.chainId,
                            approved: approved)
        }
    }

    public struct ClientMeta: Codable, Equatable {
        public let name: String
        public let description: String?
        public let icons: [URL]
        public let url: URL
        public let scheme: String?

<<<<<<< HEAD
        public init(name: String, description: String?, icons: [URL], url: URL, scheme: String? ) {
=======
        public init(name: String, description: String?, icons: [URL], url: URL, scheme: String? = nil ) {
>>>>>>> e446897d
            self.name = name
            self.description = description
            self.icons = icons
            self.url = url
            self.scheme = scheme
        }
    }

    public struct WalletInfo: Codable, Equatable {
        public let approved: Bool
        public let accounts: [String]
        public let chainId: Int
        public let peerId: String
        public let peerMeta: ClientMeta?

        public init(approved: Bool, accounts: [String], chainId: Int, peerId: String, peerMeta: ClientMeta?) {
            self.approved = approved
            self.accounts = accounts
            self.chainId = chainId
            self.peerId = peerId
            self.peerMeta = peerMeta
        }

        func with(approved: Bool) -> WalletInfo {
            return WalletInfo(approved: approved,
                              accounts: self.accounts,
                              chainId: self.chainId,
                              peerId: self.peerId,
                              peerMeta: self.peerMeta)
        }
    }
}<|MERGE_RESOLUTION|>--- conflicted
+++ resolved
@@ -45,11 +45,7 @@
         public let url: URL
         public let scheme: String?
 
-<<<<<<< HEAD
-        public init(name: String, description: String?, icons: [URL], url: URL, scheme: String? ) {
-=======
-        public init(name: String, description: String?, icons: [URL], url: URL, scheme: String? = nil ) {
->>>>>>> e446897d
+        public init(name: String, description: String?, icons: [URL], url: URL, scheme: String?) {
             self.name = name
             self.description = description
             self.icons = icons
@@ -63,9 +59,9 @@
         public let accounts: [String]
         public let chainId: Int
         public let peerId: String
-        public let peerMeta: ClientMeta?
+        public let peerMeta: ClientMeta
 
-        public init(approved: Bool, accounts: [String], chainId: Int, peerId: String, peerMeta: ClientMeta?) {
+        public init(approved: Bool, accounts: [String], chainId: Int, peerId: String, peerMeta: ClientMeta) {
             self.approved = approved
             self.accounts = accounts
             self.chainId = chainId

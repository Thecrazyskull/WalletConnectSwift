--- conflicted
+++ resolved
@@ -35,24 +35,6 @@
 		551B661B22FDC47000573DBD /* Main.storyboard in Resources */ = {isa = PBXBuildFile; fileRef = 551B661922FDC47000573DBD /* Main.storyboard */; };
 		551B661D22FDC47300573DBD /* Assets.xcassets in Resources */ = {isa = PBXBuildFile; fileRef = 551B661C22FDC47300573DBD /* Assets.xcassets */; };
 		551B662022FDC47300573DBD /* LaunchScreen.storyboard in Resources */ = {isa = PBXBuildFile; fileRef = 551B661E22FDC47300573DBD /* LaunchScreen.storyboard */; };
-<<<<<<< HEAD
-		551B662E22FDC7EC00573DBD /* libWalletConnectSwift.a in Frameworks */ = {isa = PBXBuildFile; fileRef = 0ABB072422FC22BA00BC18BB /* libWalletConnectSwift.a */; };
-		5520F70E2313CF0500D58B74 /* Starscream.framework in Frameworks */ = {isa = PBXBuildFile; fileRef = 0ABB077422FC23E300BC18BB /* Starscream.framework */; };
-		5520F70F2313CF0500D58B74 /* Starscream.framework in Embed Frameworks */ = {isa = PBXBuildFile; fileRef = 0ABB077422FC23E300BC18BB /* Starscream.framework */; settings = {ATTRIBUTES = (CodeSignOnCopy, RemoveHeadersOnCopy, ); }; };
-		5520F7122313CF0500D58B74 /* CryptoSwift.framework in Frameworks */ = {isa = PBXBuildFile; fileRef = 0ABB076522FC23DD00BC18BB /* CryptoSwift.framework */; };
-		5520F7132313CF0500D58B74 /* CryptoSwift.framework in Embed Frameworks */ = {isa = PBXBuildFile; fileRef = 0ABB076522FC23DD00BC18BB /* CryptoSwift.framework */; settings = {ATTRIBUTES = (CodeSignOnCopy, RemoveHeadersOnCopy, ); }; };
-		5520F7162313CF0500D58B74 /* CryptoEthereumSwift.framework in Frameworks */ = {isa = PBXBuildFile; fileRef = 55E59D76230BE13D005620B8 /* CryptoEthereumSwift.framework */; };
-		5520F7172313CF0500D58B74 /* CryptoEthereumSwift.framework in Embed Frameworks */ = {isa = PBXBuildFile; fileRef = 55E59D76230BE13D005620B8 /* CryptoEthereumSwift.framework */; settings = {ATTRIBUTES = (CodeSignOnCopy, RemoveHeadersOnCopy, ); }; };
-		5520F71A2313CF0500D58B74 /* EthereumKit.framework in Frameworks */ = {isa = PBXBuildFile; fileRef = 55E59D82230BE146005620B8 /* EthereumKit.framework */; };
-		5520F71B2313CF0500D58B74 /* EthereumKit.framework in Embed Frameworks */ = {isa = PBXBuildFile; fileRef = 55E59D82230BE146005620B8 /* EthereumKit.framework */; settings = {ATTRIBUTES = (CodeSignOnCopy, RemoveHeadersOnCopy, ); }; };
-		5520F71F2313CF0900D58B74 /* libWalletConnectSwift.a in Frameworks */ = {isa = PBXBuildFile; fileRef = 0ABB072422FC22BA00BC18BB /* libWalletConnectSwift.a */; };
-		5520F7202313CFBE00D58B74 /* Starscream.framework in Frameworks */ = {isa = PBXBuildFile; fileRef = 0ABB077422FC23E300BC18BB /* Starscream.framework */; };
-		5520F7212313CFBE00D58B74 /* Starscream.framework in Embed Frameworks */ = {isa = PBXBuildFile; fileRef = 0ABB077422FC23E300BC18BB /* Starscream.framework */; settings = {ATTRIBUTES = (CodeSignOnCopy, RemoveHeadersOnCopy, ); }; };
-		5520F7242313CFBE00D58B74 /* CryptoSwift.framework in Frameworks */ = {isa = PBXBuildFile; fileRef = 0ABB076522FC23DD00BC18BB /* CryptoSwift.framework */; };
-		5520F7252313CFBE00D58B74 /* CryptoSwift.framework in Embed Frameworks */ = {isa = PBXBuildFile; fileRef = 0ABB076522FC23DD00BC18BB /* CryptoSwift.framework */; settings = {ATTRIBUTES = (CodeSignOnCopy, RemoveHeadersOnCopy, ); }; };
-		55CE9CCC2302A8E600CB414D /* WalletConnect.swift in Sources */ = {isa = PBXBuildFile; fileRef = 55CE9CCB2302A8E600CB414D /* WalletConnect.swift */; };
-=======
->>>>>>> f4a873c8
 		55CE9D1D230AA40D00CB414D /* MainViewController.swift in Sources */ = {isa = PBXBuildFile; fileRef = 55CE9D1C230AA40D00CB414D /* MainViewController.swift */; };
 		55CE9D31230AA58100CB414D /* HandshakeViewController.swift in Sources */ = {isa = PBXBuildFile; fileRef = 55CE9D30230AA58100CB414D /* HandshakeViewController.swift */; };
 		55CE9D33230AA6AE00CB414D /* WalletConnect.swift in Sources */ = {isa = PBXBuildFile; fileRef = 55CE9D32230AA6AE00CB414D /* WalletConnect.swift */; };
@@ -331,25 +313,7 @@
 			isa = PBXFrameworksBuildPhase;
 			buildActionMask = 2147483647;
 			files = (
-<<<<<<< HEAD
-				5520F7242313CFBE00D58B74 /* CryptoSwift.framework in Frameworks */,
-				551B662E22FDC7EC00573DBD /* libWalletConnectSwift.a in Frameworks */,
-				5520F7202313CFBE00D58B74 /* Starscream.framework in Frameworks */,
-			);
-			runOnlyForDeploymentPostprocessing = 0;
-		};
-		55E59D53230BD927005620B8 /* Frameworks */ = {
-			isa = PBXFrameworksBuildPhase;
-			buildActionMask = 2147483647;
-			files = (
-				5520F71F2313CF0900D58B74 /* libWalletConnectSwift.a in Frameworks */,
-				5520F71A2313CF0500D58B74 /* EthereumKit.framework in Frameworks */,
-				5520F7162313CF0500D58B74 /* CryptoEthereumSwift.framework in Frameworks */,
-				5520F70E2313CF0500D58B74 /* Starscream.framework in Frameworks */,
-				5520F7122313CF0500D58B74 /* CryptoSwift.framework in Frameworks */,
-=======
 				0A927865230BFB2600FDCC0D /* WalletConnectSwift.framework in Frameworks */,
->>>>>>> f4a873c8
 			);
 			runOnlyForDeploymentPostprocessing = 0;
 		};
@@ -383,12 +347,9 @@
 				0ABB072E22FC22F800BC18BB /* Sources */,
 				0ABB075522FC231400BC18BB /* Tests */,
 				551B661422FDC47000573DBD /* ClientExample */,
-<<<<<<< HEAD
 				55E59D57230BD927005620B8 /* ServerExample */,
-=======
 				0A927851230BFB2600FDCC0D /* WalletConnectSwift */,
 				0A92785E230BFB2600FDCC0D /* WalletConnectSwiftTests */,
->>>>>>> f4a873c8
 				0ABB072522FC22BA00BC18BB /* Products */,
 				0ABB077722FC23F200BC18BB /* Frameworks */,
 			);
@@ -398,12 +359,9 @@
 			isa = PBXGroup;
 			children = (
 				551B661322FDC47000573DBD /* ClientExample.app */,
-<<<<<<< HEAD
 				55E59D56230BD927005620B8 /* ServerExample.app */,
-=======
 				0A927850230BFB2600FDCC0D /* WalletConnectSwift.framework */,
 				0A927858230BFB2600FDCC0D /* WalletConnectSwiftTests.xctest */,
->>>>>>> f4a873c8
 			);
 			name = Products;
 			sourceTree = "<group>";
@@ -584,21 +542,12 @@
 				551B660F22FDC47000573DBD /* Sources */,
 				551B661022FDC47000573DBD /* Frameworks */,
 				551B661122FDC47000573DBD /* Resources */,
-<<<<<<< HEAD
-				5520F7282313CFBE00D58B74 /* Embed Frameworks */,
-=======
 				0A92786A230BFB2600FDCC0D /* Embed Frameworks */,
->>>>>>> f4a873c8
 			);
 			buildRules = (
 			);
 			dependencies = (
-<<<<<<< HEAD
-				5520F7232313CFBE00D58B74 /* PBXTargetDependency */,
-				5520F7272313CFBE00D58B74 /* PBXTargetDependency */,
-=======
 				0A927864230BFB2600FDCC0D /* PBXTargetDependency */,
->>>>>>> f4a873c8
 			);
 			name = ClientExample;
 			productName = ClientExample;
@@ -684,12 +633,9 @@
 			projectRoot = "";
 			targets = (
 				551B661222FDC47000573DBD /* ClientExample */,
-<<<<<<< HEAD
 				55E59D55230BD927005620B8 /* ServerExample */,
-=======
 				0A92784F230BFB2600FDCC0D /* WalletConnectSwift */,
 				0A927857230BFB2600FDCC0D /* WalletConnectSwiftTests */,
->>>>>>> f4a873c8
 			);
 		};
 /* End PBXProject section */

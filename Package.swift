--- conflicted
+++ resolved
@@ -13,11 +13,7 @@
     ],
     dependencies: [
         .package(url: "https://github.com/krzyzanowskim/CryptoSwift.git", .upToNextMinor(from: "1.4.0")),
-<<<<<<< HEAD
-        .package(url: "https://github.com/daltoniam/Starscream.git", .upToNextMinor(from: "4.0.0"))
-=======
         .package(url: "https://github.com/daltoniam/Starscream.git", .upToNextMinor(from: "4.0.4"))
->>>>>>> 5103d87f
     ],
     targets: [
         .target(

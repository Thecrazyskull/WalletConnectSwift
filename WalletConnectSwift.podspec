Pod::Spec.new do |spec|
  spec.name         = "WalletConnectSwift"
  spec.version      = "1.6.1"
  spec.summary      = "A delightful way to integrate WalletConnect into your app."
  spec.description  = <<-DESC
  WalletConnect protocol implementation for enabling communication between dapps and
  wallets. This library provides both client and server parts so that you can integrate
  it in your wallet, or in your dapp - whatever you are working on.
                   DESC
  spec.homepage     = "https://github.com/WalletConnect/WalletConnectSwift"
  spec.license      = { :type => "MIT", :file => "LICENSE" }
  spec.author             = { "Andrey Scherbovich" => "andrey@gnosis.io", "Dmitry Bespalov" => "dmitry.bespalov@gnosis.io" }
  spec.cocoapods_version = '>= 1.4.0'
  spec.platform     = :ios, "11.0"
  spec.swift_version = "5.0"
  spec.source       = { :git => "https://github.com/WalletConnect/WalletConnectSwift.git", :tag => "#{spec.version}" }
  spec.source_files  = "Sources/**/*.swift"
  spec.requires_arc = true
  spec.dependency "CryptoSwift", "~> 1.4"
<<<<<<< HEAD
  spec.dependency "Starscream", "~> 4.0"
=======
  spec.dependency "Starscream", "~> 4.0.4"
>>>>>>> 5103d87f
end<|MERGE_RESOLUTION|>--- conflicted
+++ resolved
@@ -17,9 +17,5 @@
   spec.source_files  = "Sources/**/*.swift"
   spec.requires_arc = true
   spec.dependency "CryptoSwift", "~> 1.4"
-<<<<<<< HEAD
-  spec.dependency "Starscream", "~> 4.0"
-=======
   spec.dependency "Starscream", "~> 4.0.4"
->>>>>>> 5103d87f
 end